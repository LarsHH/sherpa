--- conflicted
+++ resolved
@@ -511,12 +511,8 @@
                   output_dir=output_dir)
 
     if not db_port:
-<<<<<<< HEAD
-        db_port = port_finder(27001, 28000)
-=======
         db_port = port_finder(27001, 27050)
 
->>>>>>> 4574463b
     with Database(db_dir=output_dir, port=db_port) as db:
         runner = Runner(study=study,
                         scheduler=scheduler,
