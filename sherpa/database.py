--- conflicted
+++ resolved
@@ -70,7 +70,7 @@
         """
         Runs the DB in a sub-process.
         """
-<<<<<<< HEAD
+
         args = {"--" + k: v for k, v in self.mongodb_args.items()}
         if "--dbpath" in args:
             warnings.warn("Writing MongoDB to custom path {} instead of "
@@ -97,14 +97,7 @@
             self.dir, socket.gethostname(), self.port))
         cmd = ['mongod']
         cmd += [str(item) for keyvalue in args.items() for item in keyvalue]
-=======
-        dblogger.debug("Starting MongoDB...\nDIR:\t{}\nADDRESS:\t{}:{}".format(self.dir, socket.gethostname(), self.port))
-        cmd = ['mongod',
-               '--dbpath', self.dir,
-               '--port', str(self.port),
-               '--logpath', os.path.join(self.dir, "log.txt"),
-               '--bind_ip_all']
->>>>>>> 0ebc2568
+
         try:
             self.mongo_process = subprocess.Popen(cmd)
         except FileNotFoundError as e:
