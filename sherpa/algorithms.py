from __future__ import absolute_import
from __future__ import division
from __future__ import print_function
from .resultstable import ResultsTable
from .hparam_generators import RandomGenerator
import math

class RandomSearch():
    """
    Simple random search.
    """
    def __init__(self, samples, epochs, hp_ranges, max_concurrent=10):
        self.samples        = samples
        self.epochs         = epochs
        self.hp_ranges      = hp_ranges
        self.hp_generator   = RandomGenerator(hp_ranges)
        self.max_concurrent = max_concurrent

        print('Sampling %d random hp combinations from %d dimensions.' % (
            samples, len(hp_ranges)))

    def next(self, results_table, pending):
        '''
        Examine current results and produce next experiment.
        Valid return values:
        1) run_id, hparams, epochs: Tells main loop to start this experiment.
        2) 'wait': Signal to main loop that we are waiting.
        3) 'stop': Signal to main loop that we are finished.
        '''
        assert isinstance(results_table, ResultsTable)
        assert isinstance(pending, dict)
        df     = results_table.get_table() # Pandas df
        assert isinstance(df.shape[0], int)
        assert isinstance(len(pending), int)
        run_id = '1_%d' % (len(pending)+df.shape[0]) # Results table requires run_ids in this form.
        if df.shape[0] == self.samples:
            return 'stop'
        elif len(pending) >= self.max_concurrent:
            return 'wait'
        elif len(pending)+df.shape[0] >= self.samples:
            return 'wait'
        else:
            return run_id, self.hp_generator.next(), self.epochs

class Hyperhack():
    '''
    Peter 2017
    '''
    def __init__(self, samples, epochs_per_stage, stages, hp_generator=RandomGenerator, survival=0.5, hp_ranges={}, max_concurrent=10, constraints=[]):
        self.samples     = samples # Initial number of samples.
        self.survival    = survival # Value in [0,1], population is reduced to this amount at each stage.
        self.epochs_per_stage = epochs_per_stage
        self.stages      = stages
        self.hp_ranges   = hp_ranges
        self.max_concurrent = max_concurrent
        #if hp_generator is None:
        #    hp_generator = RandomGenerator
        self.hp_generator = hp_generator(hp_ranges) # Initial sampling method for hyperparameters.
<<<<<<< HEAD
        
        # State of the algorithm.
        self.stage = 0
        self.population = []
        # Initialize population with hp combinations from generator that fit constraints.
        if len(constraints) == 0:
            self.population = [(('1_%d'%i), self.hp_generator.next()) for i in range(samples)] # Only one run.
        else:
            count = 0
            while count < samples:
                sample = self.hp_generator.next()
                sat = True
                for constraint in constraints:
                    sat = sat and constraint(sample)
                if sat:
                    self.population.append(('1_%d'%count, sample))
                    count += 1

        
        
=======

        # State
        self.stage = 0
        self.population = [(('1_%d'%i), self.hp_generator.next()) for i in range(samples)] # Only one run.
        #print('\nBeginning stage %d with %d random samples.' % (self.stage, len(self.population)))

>>>>>>> 3a2c9db7
    def next(self, results_table, pending):
        '''
        Examine current results and produce next experiment.
        Valid return values:
        1) run_id, hparams, epochs: Tells main loop to start this experiment.
        2) 'wait': Signal to main loop that we are waiting.
        3) 'stop': Signal to main loop that we are finished.

        TODO: 
        1) The algorithm might want access to more information, e.g. the model and the full history.
           Therefore, I think the results table should include the modelfile and historyfile.

        '''
        if self.stage == 0 and len(self.population) == self.samples:
            print('\nStage %d/%d: %d samples, %d epochs per stage.' % (
                self.stage, self.stages, len(self.population),
                self.epochs_per_stage))

        if len(pending) >= self.max_concurrent:
            return 'wait'

        if len(self.population) == 0:
            if len(pending) > 0:
                return 'wait' # Don't start next stage until everyone finishes previous stage.
            self.stage += 1
            if self.stage >= self.stages:
                return 'stop'
            else:
                k   = int(math.ceil(self.samples * self.survival**self.stage)) # Survivor number.
                run_ids = results_table.get_k_lowest_from_run(k, run=1) # Only 1 run.
                self.population = [(run_id, None) for run_id in run_ids] # Use empty hp to indicate restart training.
                print('\nStage %d/%d: %d survivors, %d epochs per stage.' % (self.stage, self.stages, k, self.epochs_per_stage))
                # Display best so far.
                run_id = results_table.get_k_lowest_from_run(k=1, run=1)[0]
                best   = {'ID':run_id}
                for k in ['Loss', 'Epochs', 'Hparams']:
                    best[k] = results_table.get(run_id=run_id, parameter=k)
                print('Best loss:%0.4f epochs:%d id:%s hp:%s' % (best['Loss'], best['Epochs'], run_id, best['Hparams']))

        run_id, hparams = self.population.pop(0)
        return run_id, hparams, self.epochs_per_stage

#
# class Hyperband():
#     '''
#     Hyperband
#     '''
#     def __init__(self, R, eta, hp_ranges, max_concurrent=10):
#         self.R = R
#         self.eta = eta
#         self.hp_ranges = hp_ranges
#         self.hp_generator = RandomGenerator(hp_ranges)
#         self.max_concurrent = max_concurrent
#
#         # Visualize schedule.
#         total_epochs = visualize_hyperband_params(R=self.R, eta=self.eta)
#
#         # State variables.
#         log_eta = lambda x: math.log(x) / math.log(eta)
#         s_max = int(log_eta(R))
#         B = (s_max + 1) * R
#         self.s = 0
#         self.i = 0
#         self.j = 1 # range()
#
#     def next(self, results_table, pending):
#         '''
#         Examine current results and produce next experiment.
#         Valid return values:
#         1) run_id, hparams, epochs: Tells main loop to start this experiment.
#         2) 'wait': Signal to main loop that we are waiting.
#         3) 'stop': Signal to main loop that we are finished.
#         '''
#
#         if len(pending) >= max_concurrent:
#             return 'wait'
#
#         log_eta = lambda x: math.log(x) / math.log(eta)
#         s_max = int(log_eta(R))
#         B = (s_max + 1) * R
#
#         for s in reversed(range(s_max + 1)):
#             n = int(math.ceil(B / R / (s + 1) * eta ** s))
#             r = R * eta ** (-s)
#
#             for i in range(s + 1):
#                 n_i = int(n * eta ** (-i))
#                 r_i = int(round(r * eta ** (i)))
#
#                 run = s_max - s + 1
#                 if i == 0:
#                     for j in range(1, n_i+1):
#                         if s==s_max and i==0 and j==1:
#                             self.estimate_time(self.scheduler.submit,
#                                                {'run_id': '{}_{}'.format(run,j),
#                                                 'hparams':
#                                                     self.hparam_gen.next(),
#                                                 'epochs': r_i},
#                                                total_epochs=total_epochs,
#                                                r_i=r_i)
#
#                         else:
#                             self.scheduler.submit(run_id='{}_{}'.format(run,
#                                                                         j),
#                                                   hparams=self.hparam_gen.next(),
#                                                   epochs=r_i)
#                 else:
#                     for run_id in self.results_table.get_k_lowest_from_run(n_i,
#                                                                         run):
#                         self.scheduler.submit(run_id=run_id, epochs=r_i)
#
#         return self.results_table.get_table()
#
#     @staticmethod
#     def estimate_time(f, args, total_epochs, r_i):
#         time, result = timedcall(f, args)
#
#         secs = total_epochs * time / r_i
#         hrs = secs // 3600
#         mins = (secs % 3600) // 60
#         print('-' * 100)
#         print('\nThe complete Hyperband optimization is '
#               'estimated to take {}hrs and {} '
#               'mins\n'.format(
#             hrs, mins))
#         print('-' * 100)
#<|MERGE_RESOLUTION|>--- conflicted
+++ resolved
@@ -56,7 +56,6 @@
         #if hp_generator is None:
         #    hp_generator = RandomGenerator
         self.hp_generator = hp_generator(hp_ranges) # Initial sampling method for hyperparameters.
-<<<<<<< HEAD
         
         # State of the algorithm.
         self.stage = 0
@@ -75,16 +74,6 @@
                     self.population.append(('1_%d'%count, sample))
                     count += 1
 
-        
-        
-=======
-
-        # State
-        self.stage = 0
-        self.population = [(('1_%d'%i), self.hp_generator.next()) for i in range(samples)] # Only one run.
-        #print('\nBeginning stage %d with %d random samples.' % (self.stage, len(self.population)))
-
->>>>>>> 3a2c9db7
     def next(self, results_table, pending):
         '''
         Examine current results and produce next experiment.
