import os
import numpy
import logging
import pandas
import scipy.stats
import scipy.optimize
import sklearn.gaussian_process
from .core import Choice, Continuous, Discrete, Ordinal
import sklearn.model_selection


logging.basicConfig(level=logging.DEBUG)
alglogger = logging.getLogger(__name__)


class Algorithm(object):
    """
    Abstract algorithm that returns next parameters conditional on parameter
    ranges and previous results.
    """
    def get_suggestion(self, parameters, results, lower_is_better):
        """
        Returns a suggestion for parameter values based on results.

        # Arguments:
            parameters (list[sherpa.Parameter]): the parameters.
            results (pandas.DataFrame): all results so far.

        # Returns:
            (dict) of parameter values.
        """
        raise NotImplementedError("Algorithm class is not usable itself.")


class RandomSearch(Algorithm):
    """
    Regular Random Search.

    Expects to set a number of trials to yield.
    """
    def __init__(self, max_num_trials=None):
        self.max_num_trials = max_num_trials
        self.count = 0

    def get_suggestion(self, parameters, results=None, lower_is_better=True):
        if self.max_num_trials and self.count >= self.max_num_trials:
            return None
        else:
            self.count += 1
            return {p.name: p.sample() for p in parameters}


class GridSearch(Algorithm):
    """
    Regular Grid Search. Expects Choice parameters.
    
    Example:
    ```
    hp_space = {'act': ['tanh', 'relu'],
                'lrinit': [0.1, 0.01],
                }
    parameters = sherpa.Parameter.grid(hp_space)
    alg = sherpa.algorithms.GridSearch()
    ```
    """
    def __init__(self):
        self.count = 0
        self.grid = None

    def get_suggestion(self, parameters, results=None, lower_is_better=True):
        assert all(isinstance(p, Choice) for p in parameters), "Only Choice Parameters can be used with GridSearch"
        if self.count == 0:
            param_dict = {p.name: p.range for p in parameters}
            self.grid = list(sklearn.model_selection.ParameterGrid(param_dict))
        if self.count == len(self.grid):
            return None
        else:
            params = self.grid[self.count]
            self.count += 1
            return params


class LocalSearch(Algorithm):
    """
    Local Search by Peter with perturbation modified
    """
    def __init__(self, num_random_seeds=10, seed_configurations=[]):
        # num_random_seeds + len(seed_configurations) needs to be larger than max_concurrent
        self.num_random_seeds = num_random_seeds
        self.seed_configurations = seed_configurations
        self.count = 0
        self.random_sampler = RandomSearch(self.num_random_seeds)

    def get_suggestion(self, parameters, results, lower_is_better):
        self.count += 1
        if self.count <= len(self.seed_configurations) + self.num_random_seeds:
            if len(self.seed_configurations) >= self.count:
                return self.seed_configurations[self.count-1]
            else:
                return self.random_sampler.get_suggestion(parameters, results,
                                                          lower_is_better)

        # Get best result so far
        try:
            best_idx = (results.loc[:, 'Objective'].argmin() if lower_is_better
                        else results.loc[:, 'Objective'].argmax())
        except ValueError:
            return self.random_sampler.get_suggestion(parameters,
                                                      results, lower_is_better)

        parameter_names = [p.name for p in parameters]
        best_params = results.loc[best_idx,
                                  parameter_names].to_dict()
        new_params = best_params
        # randomly choose one of the parameters and perturb it
        # while parameter in existing results
        # choose one dimension randomly and resample it
        alglogger.debug(new_params)
        while results.loc[:, parameter_names].isin({key: [value] for key, value in new_params.items()}).apply(all, axis=1).any():
            new_params = best_params.copy()
            p = numpy.random.choice(list(parameters))
            new_params[p.name] = p.sample()
            alglogger.debug(new_params)

        return new_params


class StoppingRule(object):
    """
    Abstract class to evaluate whether a trial should stop conditional on all
    results so far.
    """
    def should_trial_stop(self, trial, results, lower_is_better):
        """
        # Arguments:
            trial (sherpa.Trial): trial to be stopped.
            results (pandas.DataFrame): all results so far.
            lower_is_better (bool): whether lower objective values are better.

        # Returns:
            (bool) decision.
        """
        raise NotImplementedError("StoppingRule class is not usable itself.")


class MedianStoppingRule(StoppingRule):
    """
    Median Stopping-Rule similar to Golovin et al.
    "Google Vizier: A Service for Black-Box Optimization".
    
    # Description:
    For a Trial `t`, the best objective value is found.

    Then the best objective value for every other trial is found.

    Finally, the best-objective for the trial is compared to
    the median of the best-objectives of all other trials.

    If trial `t`'s best objective is worse than that median, it is
    stopped.

    If `t` has not reached the minimum iterations or there are not
    yet the requested number of comparison trials, `t` is not
    stopped. If `t` is all nan's it is stopped by default.
    """
    def __init__(self, min_iterations=0, min_trials=1):
        self.min_iterations = min_iterations
        self.min_trials = min_trials

    def should_trial_stop(self, trial, results, lower_is_better):
        """
        # Arguments:
            trial (sherpa.Trial): trial to be stopped.
            results (pandas.DataFrame): all results so far.
            lower_is_better (bool): whether lower objective values are better.

        # Returns:
            (bool) decision.
        """
        if len(results) == 0:
            return False
        
        trial_rows = results.loc[results['Trial-ID'] == trial.id]
        
        max_iteration = trial_rows['Iteration'].max()
        if max_iteration < self.min_iterations:
            return False
        
        trial_obj_val = trial_rows['Objective'].min() if lower_is_better else trial_rows['Objective'].max()

        if numpy.isnan(trial_obj_val) and not trial_rows.empty:
            alglogger.debug("Value {} is NaN: {}, trial rows: {}".format(trial_obj_val, numpy.isnan(trial_obj_val), trial_rows))
            return True

        other_trial_ids = set(results['Trial-ID']) - {trial.id}
        comparison_vals = []

        for tid in other_trial_ids:
            trial_rows = results.loc[results['Trial-ID'] == tid]
            
            max_iteration = trial_rows['Iteration'].max()
            if max_iteration < self.min_iterations:
                continue

            valid_rows = trial_rows.loc[trial_rows['Iteration'] <= max_iteration]
            obj_val = valid_rows['Objective'].min() if lower_is_better else valid_rows['Objective'].max()
            comparison_vals.append(obj_val)

        if len(comparison_vals) < self.min_trials:
            return False

        if lower_is_better:
            decision = trial_obj_val > numpy.nanmedian(comparison_vals)
        else:
            decision = trial_obj_val < numpy.nanmedian(comparison_vals)

        return decision


def get_sample_results_and_params():
    """
    Call as:

    ```
        parameters, results, lower_is_better = sherpa.algorithms.get_sample_results_and_params()
    ```

    to get a sample set of parameters, results and lower_is_better variable.
    Useful for algorithm development.

    Note: losses are obtained from
    ```
        loss = param_a / float(iteration + 1) * param_b
    ```
    """
    here = os.path.abspath(os.path.dirname(__file__))
    results = pandas.read_csv(os.path.join(here, "sample_results.csv"), index_col=0)
    parameters = [Choice(name="param_a",
                         range=[1, 2, 3]),
                  Continuous(name="param_b",
                         range=[0, 1])]
    lower_is_better = True
    return parameters, results, lower_is_better


class GaussianProcessEI(Algorithm):
    def __init__(self, num_random_seeds=10, max_num_trials=None,
                 fine_tune=True):
        self.num_random_seeds = num_random_seeds
        self.count = -1
        self.seed_configurations = []
        self.num_spray_samples = 10000
        self.fine_tune = fine_tune
        self.max_num_trials = max_num_trials
        self.random_sampler = RandomSearch()
        self.xtypes = {}
        self.xnames = {}
        self.best_y = None
        self.epsilon=0.00001
        self.lower_is_better = None
        self.gp = None

    def get_suggestion(self, parameters, results=None,
                       lower_is_better=True):
        self.count += 1
        if self.max_num_trials and self.max_num_trials < self.count:
            return None

        self.lower_is_better = lower_is_better

        if not self.seed_configurations:
            self.generate_seeds(parameters)

        if self.count < len(self.seed_configurations):
            return self.seed_configurations[self.count]
        
        if len(results) == 0 or len(results.loc[results['Status'] != 'INTERMEDIATE', :]) < 1:
            # Warn user
            return self.random_sampler.get_suggestion(parameters, results, lower_is_better)
        x, y = self.get_input_output_pairs(results, parameters)
        self.best_y = y.min() if lower_is_better else y.max()
        self.gp = sklearn.gaussian_process.GaussianProcessRegressor(kernel=sklearn.gaussian_process.kernels.Matern(nu=2.5))
        self.gp.fit(X=x, y=y)

        xcand, paramscand = self.generate_candidates(parameters)
        ycand, ycand_std = self.gp.predict(xcand, return_std=True)

        ei = self.get_expected_improvement(ycand, ycand_std)
        # print("Max EI: ", ei.max(), paramscand.iloc[numpy.argmax(ei)].to_dict())
        max_ei_idxs = ei.argsort()[-50:][::-1]  # use top 5

        if self.fine_tune:
            return self.fine_tune_candidates(xcand, paramscand, max_ei_idxs, ei)
        else:
            return paramscand.iloc[numpy.argmax(ei)].to_dict()

    def generate_seeds(self, parameters):
        choice_grid_search = GridSearch()
        choice_params = [p for p in parameters if isinstance(p, Choice)]
        other_params = [p for p in parameters if not isinstance(p, Choice)]
        p = choice_grid_search.get_suggestion(choice_params)
        while p:
            p.update(self.random_sampler.get_suggestion(other_params))
            self.seed_configurations.append(p)
            p = choice_grid_search.get_suggestion(choice_params)

        while len(self.seed_configurations) < self.num_random_seeds:
            p = self.random_sampler.get_suggestion(parameters)
            self.seed_configurations.append(p)

    def get_input_output_pairs(self, results, parameters):
        completed = results.loc[results['Status'] != 'INTERMEDIATE', :]
        x = completed.loc[:, [p.name for p in parameters]]
        x = self.get_design_matrix(x, parameters)
        y = numpy.array(completed.loc[:, 'Objective'])
        return x, y

    def generate_candidates(self, parameters):
        d = {p.name: [] for p in parameters}
        for _ in range(self.num_spray_samples):
            params = self.random_sampler.get_suggestion(parameters)
            for pname in params:
                d[pname].append(params[pname])
        df = pandas.DataFrame.from_dict(d)
        return self.get_design_matrix(df, parameters), df

    def get_design_matrix(self, df, parameters):
        self.xtypes = {}
        self.xscales = {}
        self.xnames = {}
        self.xbounds = []
        num_samples = len(df)
        num_features = sum(len(p.range) if isinstance(p, Choice) else 1 for p in parameters)
        x = numpy.zeros((num_samples, num_features))
        col = 0
        for p in parameters:
            if isinstance(p, Choice) and len(p.range) == 1:
                continue
            if not isinstance(p, Choice):
                x[:, col] = numpy.array(df[p.name])
                if p.scale == 'log':
                    x[:, col] = numpy.log10(x[:, col])
                self.xtypes[col] = 'continuous' if isinstance(p, Continuous) else 'discrete'
                self.xscales[col] = p.scale
                self.xnames[col] = p.name
                if isinstance(p, Continuous):
                    self.xbounds.append((p.range[0], p.range[1]))
                col += 1
            else:
                for i, val in enumerate(p.range):
                    x[:, col] = numpy.array(1.*(df[p.name] == val))
                    self.xtypes[col] = 'discrete'
                    self.xnames[col] = p.name + '_' + str(i)
                    col += 1
        return x[:, :col]

    def get_expected_improvement(self, y, y_std):
        with numpy.errstate(divide='ignore'):
            scaling_factor = (-1) ** self.lower_is_better
            z = scaling_factor * (y - self.best_y - self.epsilon)/y_std
            expected_improvement = scaling_factor * (y - self.best_y -
                                                     self.epsilon)*scipy.stats.norm.cdf(z)
        return expected_improvement

    def fine_tune_candidates(self, xcand, paramscand, cand_idxs, ei):
        """
        Numerically optimizes the top k candidates.

        # Returns:
            (dict) best candidate
        """
        def continuous_cols(x):
            return numpy.array([x[i] for i in range(len(x)) if self.xtypes[i] == 'continuous'])

        def designrow(xstar, row):
            count = 0
            newrow = numpy.copy(row)
            for i in range(len(row)):
                if self.xtypes[i] == 'continuous':
                    newrow[i] = xstar[count]
                    count += 1
            return newrow.reshape(1, -1)

        def eval_neg_ei(x, row):
            """
            # Arguments:
                x (ndarray): the continuous parameters.
                args: the choice and discrete parameters.

            # Returns:
                (float) expected improvement for x and args.
            """
            y, y_std = self.gp.predict(designrow(x, row), return_std=True)
            return -self.get_expected_improvement(y, y_std)

        best_idx = None
        max_ei = -numpy.inf
        for idx in cand_idxs:
            candidate = xcand[idx]

            res = scipy.optimize.minimize(fun=eval_neg_ei,
                                          x0=continuous_cols(candidate),
                                          args=(candidate,),
                                          method="Nelder-Mead")

            if -res.fun > max_ei:
                max_ei = -res.fun
                best_idx = idx
                for col in range(len(candidate)):
                    if self.xtypes[col] == 'continuous' and self.xscales[col] == 'linear':
                        paramscand.set_value(index=idx, col=self.xnames[col], value=candidate[col])
                    elif self.xtypes[col] == 'continuous' and self.xscales[col] == 'log':
                        paramscand.set_value(index=idx, col=self.xnames[col],
                                             value=10**candidate[col])

        return paramscand.iloc[best_idx].to_dict()



class PopulationBasedTraining(Algorithm):
    def __init__(self, population_size=20):
        self.population_size = population_size
        self.generation = 0
        self.count = 0
        self.random_sampler = RandomSearch()

    def get_suggestion(self, parameters, results, lower_is_better):
        self.count += 1

        if self.count % self.population_size == 1:
            self.generation += 1

        if self.generation == 1:
            trial = self.random_sampler.get_suggestion(parameters,
                                                        results, lower_is_better)
            trial['lineage'] = ''
            trial['load_from'] = ''
            trial['save_to'] = str(self.count)  # TODO: unifiy with Trial-ID
        else:
            candidate = self.get_candidate(parameters=parameters,
                                           results=results,
                                           lower_is_better=lower_is_better)
            trial = self.perturb(candidate=candidate, parameters=parameters)
            trial['load_from'] = trial['save_to']
            trial['save_to'] = str(self.count)
            trial['lineage'] += trial['load_from'] + ','

        return trial

    def get_candidate(self, parameters, results, lower_is_better):
        """
        Samples candidates from the top 33% of population.

        # Returns
            (dict) parameter dictionary.
        """
        # Select correct generation
        completed = results.loc[results['Status'] != 'INTERMEDIATE', :]
<<<<<<< HEAD
#         fr_ = (self.generation - 2) * self.population_size + 1
#         to_ = (self.generation - 1) * self.population_size
#         population = completed.loc[(completed['Trial-ID'] >= fr_) & (completed['Trial-ID'] <= to_)]
=======
        # fr_ = (self.generation - 2) * self.population_size + 1
        # to_ = (self.generation - 1) * self.population_size
        # population = completed.loc[(completed['Trial-ID'] >= fr_) & (completed['Trial-ID'] <= to_)]
>>>>>>> e5c48d6f

        # Sample from top 33%
        population = completed.sort_values(by='Objective', ascending=lower_is_better)
        idx = numpy.random.randint(low=0, high=self.population_size//3 + 1)
        d = population.iloc[idx].to_dict()
        trial = {param.name: d[param.name] for param in parameters}
        for key in ['load_from', 'save_to', 'lineage']:
            trial[key] = d[key]
        return trial

    @staticmethod
    def perturb(candidate, parameters):
        for param in parameters:
            if isinstance(param, Continuous) or isinstance(param, Discrete):
                factor = numpy.random.choice([0.8, 1.0, 1.2])

                if param.scale == 'log':
                    candidate[param.name] = 10**(numpy.log10(candidate[param.name]) * factor)
                else:
                    candidate[param.name] *= factor

                if isinstance(param, Discrete):
                    candidate[param.name] = int(candidate[param.name])

                candidate[param.name] = max(
                    [candidate[param.name], min(param.range)])
                candidate[param.name] = min(
                    [candidate[param.name], max(param.range)])

            elif isinstance(param, Ordinal):
                shift = numpy.random.choice([-1, 0, +1])
                newidx = param.range.index(candidate[param.name]) + shift
                newidx = min([newidx, len(param.range)-1])
                newidx = max([newidx, 0])
                candidate[param.name] = param.range[newidx]

            elif isinstance(param, Choice):
                continue

            else:
<<<<<<< HEAD
                candidate[param.name] *= factor
            candidate[param.name] = max([candidate[param.name], min(param.range)])
            candidate[param.name] = min([candidate[param.name], max(param.range)])
=======
                raise ValueError("Unrecognized Parameter Object.")

>>>>>>> e5c48d6f
        return candidate


<|MERGE_RESOLUTION|>--- conflicted
+++ resolved
@@ -456,15 +456,9 @@
         """
         # Select correct generation
         completed = results.loc[results['Status'] != 'INTERMEDIATE', :]
-<<<<<<< HEAD
 #         fr_ = (self.generation - 2) * self.population_size + 1
 #         to_ = (self.generation - 1) * self.population_size
 #         population = completed.loc[(completed['Trial-ID'] >= fr_) & (completed['Trial-ID'] <= to_)]
-=======
-        # fr_ = (self.generation - 2) * self.population_size + 1
-        # to_ = (self.generation - 1) * self.population_size
-        # population = completed.loc[(completed['Trial-ID'] >= fr_) & (completed['Trial-ID'] <= to_)]
->>>>>>> e5c48d6f
 
         # Sample from top 33%
         population = completed.sort_values(by='Objective', ascending=lower_is_better)
@@ -505,14 +499,8 @@
                 continue
 
             else:
-<<<<<<< HEAD
-                candidate[param.name] *= factor
-            candidate[param.name] = max([candidate[param.name], min(param.range)])
-            candidate[param.name] = min([candidate[param.name], max(param.range)])
-=======
                 raise ValueError("Unrecognized Parameter Object.")
 
->>>>>>> e5c48d6f
         return candidate
 
 
