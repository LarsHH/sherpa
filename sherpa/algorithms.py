from __future__ import absolute_import
from __future__ import division
from __future__ import print_function
from .hyperparameters import DistributionHyperparameter as Hyperparameter
from .resultstable import ResultsTable
from .samplers import RandomSampler, IterateSampler, GridSearch
import math
import numpy as np
import abc

class AbstractAlgorithm(object):
    @abc.abstractmethod
    def next(self, results_table):
        ''' 
        Abstract method implemented by Algorithms. Algorithm can assume
        that a hp combo that is emitted will be run by the mainloop --- 
        I.E. the mainloop/scheduler are responsible for scheduling 
        and error handling. 
        
        Input:
            results_table = Object of type ResultsTable.
        Output:
            'wait' = Tells MainLoop to wait for some time, so that pending 
                     results can finish.
            OR
            'stop' = Tells MainLoop that algorithm is done.
            OR
            hp, epochs = Tuple, with 'hp' a dict of hyperparameters to train, 
                         and for 'epochs' epochs.
            OR 
            index, epochs = Tuple, with index a int key for identifying model 
                            instance in results_table to continue training.

        Ideas:
        - Should we let Algorithm change hyperparameters of existing models?
        '''
        raise NotImplementedError()

class Iterate(AbstractAlgorithm):
    '''
    Simply iterate over all combinations in discrete hp space, then stop.

    TODO: Implement option to iterate over specific hp combinations, 
          rather than all. But maybe easier to do this in terms of constraints?
    '''
    def __init__(self, hp_ranges=None, hp_iter=None):
        '''
        Inputs:
          hp_ranges = Dictionary mapping hp names to lists of values.
          hp_iter   = List of dictionaries mapping hp names to values, 
                      which allows us to iterate over combinations.
        '''
<<<<<<< HEAD
=======
        self.epochs = epochs
>>>>>>> 855f2acf
        if hp_ranges is not None:
            if hp_iter is not None:
                raise NotImplementedError('TODO: combine hp_ranges with hp_iter in Iterate algorithm.')
            if isinstance(hp_ranges, dict):
                assert all([type(v) == list for v in hp_ranges.values()]), 'All dict values should be lists: {}'.format(hp_ranges)
                self.hp_ranges = [Hyperparameter.fromlist(name, choices) for (name,choices) in hp_ranges.items()]
            else:
                self.hp_ranges = hp_ranges
            # TODO: do we need to keep hp_ranges as a instance object?
            self.sampler = GridSearch(self.hp_ranges) # Iterate over all combinations of hp.
        elif hp_iter is not None:
            assert isinstance(hp_iter, list)
            self.sampler = IterateSampler(hp_iter)    
        else:
            raise ValueError('Iterate algorithm expects either hp_ranges or hp_iter.')

    def next(self, results_table):
        '''
        Examine current results and produce next experiment.
        Valid return values:
        1) 'wait': Signal to main loop that we are waiting.
        2) 'stop': Signal to main loop that we are finished.
        3) hp: Tells main loop to start this experiment.
        '''
        assert isinstance(results_table, ResultsTable)
        try:
            return self.sampler.next()
        except StopIteration:
            return 'stop'
        

class RandomSearch(AbstractAlgorithm):
    """
    Random Search over hyperparameter space.
    """
    def __init__(self, samples, hp_ranges):
        self.samples = samples
        self.count   = 0
        if isinstance(hp_ranges, dict):
            self.hp_ranges = [Hyperparameter.fromlist(name, choices) in name, choices in hp_ranges.items()]
        else:
            self.hp_ranges   = hp_ranges
        self.sampler   = RandomSampler(hp_ranges)

        print('Sampling %d random hp combinations from %d dimensions.' % (
            samples, len(hp_ranges)))

    def next(self, results_table):
        '''
        Examine current results and produce next experiment.
        Valid return values:
        1) hp: Tells main loop to start this experiment.
        2) 'wait': Signal to main loop that we are waiting.
        3) 'stop': Signal to main loop that we are finished.
        '''
        assert isinstance(results_table, ResultsTable)
        idxs = results_table.get_indices() # Pandas df
        if len(idxs) == self.samples:
            return 'stop'
        else:
            self.count += 1
<<<<<<< HEAD
            return index, self.sampler.next()

class LocalSearch(AbstractAlgorithm):
    '''
    Greedily try to improve best result by changing one hyperparameter at a time. 

    TODO: Generalize this to real-valued parameters.
    '''
    def __init__(self, hp_ranges, hp_init=None):
        '''
        Inputs:
          hp_ranges = Dictionary mapping hp names to lists of values.
          hp_init   = Run this first if not in results table. Otherwise randomly select. 
        '''
        assert all([type(v) == list for v in hp_ranges.values()]), 'All dict values should be lists of possible values: {}'.format(hp_ranges)
        self.hp_ranges = hp_ranges
        self.hp_init = hp_init # None if hp_init not specified.
        # Specify a RandomSampler for beginning. 
        temp = [Hyperparameter.fromlist(name, choices) for (name,choices) in hp_ranges.items()]
        self.randomsampler = RandomSampler(temp)

    def next(self, results_table):
        '''
        Examine current results and produce next experiment.
        Valid return values:
        1) 'wait': Signal to main loop that we are waiting.
        2) 'stop': Signal to main loop that we are finished.
        3) hp: Tells main loop to start this experiment.
        '''
        assert isinstance(results_table, ResultsTable)
        if self.hp_init is not None and len(results_table.get_indices(hp=self.hp_init)) == 0:
            # Start this point first.
            return self.hp_init
        
        # Try to find best result so far.
        try:
            hp_best = results_table.get_best(ignore_pending=True)['HP'] # Check that not pending?
        except ValueError:
            # No results yet. Select random point.
            return self.randomsampler.next()
 
        # Try to improve best result.
        for hp in hp_best.keys():
            vals = self.hp_ranges[hp]
            for val in vals:
                hp_next = hp_best.copy()
                hp_next[hp] = val
                if len(results_table.get_indices(hp=hp_next)) == 0:
                    # Haven't tried this hp combination yet.
                    return hp_next
        return 'stop'  
=======
            return self.sampler.next(), self.epochs
>>>>>>> 855f2acf

class Hyperhack(AbstractAlgorithm):
    '''
    Successive halving variant. 
    Peter 2017
    '''
    def __init__(self, samples, epochs_per_stage, stages, sampler=RandomSampler, survival=0.5, hp_ranges={},  constraints=[]):
        self.samples     = samples # Initial number of samples.
        self.survival    = survival # Value in [0,1], population is reduced to this amount at each stage.
        self.epochs_per_stage = epochs_per_stage
        self.stages      = stages
        self.hp_ranges   = hp_ranges
        #if sampler is None:
        #    sampler = RandomSampler
        self.sampler = sampler(hp_ranges) # Initial sampling method for hyperparameters.
        
        # State of the algorithm.
        self.stage = 0
        self.population = []
        # Initialize population with hp combinations from generator that fit constraints.
        if len(constraints) == 0:
            self.population = [(('1_%d'%i), self.sampler.next()) for i in range(samples)] # Only one run.
        else:
            count = 0
            while count < samples:
                sample = self.sampler.next()
                sat = True
                for constraint in constraints:
                    sat = sat and constraint(sample)
                if sat:
                    self.population.append((count, sample))
                    count += 1

    def next(self, results_table):
        '''
        Examine current results and produce next experiment.
        Valid return values:
        1) index, hp, epochs: Tells main loop to start this experiment.
        2) 'wait': Signal to main loop that we are waiting.
        3) 'stop': Signal to main loop that we are finished.

        TODO: 
        1) The algorithm might want access to more information, e.g. the model and the full history.
           Therefore, I think the results table should include the modelfile and historyfile.

        '''
        if self.stage == 0 and len(self.population) == self.samples:
            print('\nStage %d/%d: %d samples, %d epochs per stage.' % (
                self.stage, self.stages, len(self.population),
                self.epochs_per_stage))

        if len(self.population) == 0:
            pending = results_table.get_pending()
            if len(pending) > 0:
                return 'wait' # Don't start next stage until everyone finishes previous stage.
            self.stage += 1
            if self.stage >= self.stages:
                return 'stop'
            else:
                k   = int(math.ceil(self.samples * self.survival**self.stage)) # Survivor number.
                indices = results_table.get_k_lowest(k) # Only 1 run.
                self.population = [(index, None) for index in indices] # Use empty hp to indicate restart training.
                print('\nStage %d/%d: %d survivors, %d epochs per stage.' % (self.stage, self.stages, k, self.epochs_per_stage))
                # Display best so far.
                best = results_table.get_best()
                print('Best loss:%0.4f epochs:%d index:%s hp:%s' % (best['Loss'], best['Epochs'], best['ID'], best['HP']))

        index, hp = self.population.pop(0)
        return index, hp, self.epochs_per_stage<|MERGE_RESOLUTION|>--- conflicted
+++ resolved
@@ -50,10 +50,6 @@
           hp_iter   = List of dictionaries mapping hp names to values, 
                       which allows us to iterate over combinations.
         '''
-<<<<<<< HEAD
-=======
-        self.epochs = epochs
->>>>>>> 855f2acf
         if hp_ranges is not None:
             if hp_iter is not None:
                 raise NotImplementedError('TODO: combine hp_ranges with hp_iter in Iterate algorithm.')
@@ -115,7 +111,6 @@
             return 'stop'
         else:
             self.count += 1
-<<<<<<< HEAD
             return index, self.sampler.next()
 
 class LocalSearch(AbstractAlgorithm):
@@ -167,9 +162,6 @@
                     # Haven't tried this hp combination yet.
                     return hp_next
         return 'stop'  
-=======
-            return self.sampler.next(), self.epochs
->>>>>>> 855f2acf
 
 class Hyperhack(AbstractAlgorithm):
     '''
