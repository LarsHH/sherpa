import os
import numpy
import logging
import pandas
import scipy.stats
import scipy.optimize
import sklearn.gaussian_process
from .core import Choice, Continuous, Discrete, Ordinal
import sklearn.model_selection


logging.basicConfig(level=logging.DEBUG)
alglogger = logging.getLogger(__name__)


class Algorithm(object):
    """
    Abstract algorithm that returns next parameters conditional on parameter
    ranges and previous results.
    """
    def get_suggestion(self, parameters, results, lower_is_better):
        """
        Returns a suggestion for parameter values based on results.

        # Arguments:
            parameters (list[sherpa.Parameter]): the parameters.
            results (pandas.DataFrame): all results so far.

        # Returns:
            (dict) of parameter values.
        """
        raise NotImplementedError("Algorithm class is not usable itself.")

    def load(self, num_trials):
        """
        Reinstantiates the algorithm when loaded.

        # Arguments:
            num_trials (int): number of trials in study so far.
        """
        pass


class RandomSearch(Algorithm):
    """
    Regular Random Search.

    Expects to set a number of trials to yield.
    """
    def __init__(self, max_num_trials=None):
        self.max_num_trials = max_num_trials
        self.count = 0

    def get_suggestion(self, parameters, results=None, lower_is_better=True):
        if self.max_num_trials and self.count >= self.max_num_trials:
            return None
        else:
            self.count += 1
            return {p.name: p.sample() for p in parameters}


class GridSearch(Algorithm):
    """
    Regular Grid Search. Expects Choice parameters.
    
    Example:
    ```
    hp_space = {'act': ['tanh', 'relu'],
                'lrinit': [0.1, 0.01],
                }
    parameters = sherpa.Parameter.grid(hp_space)
    alg = sherpa.algorithms.GridSearch()
    ```
    """
    def __init__(self):
        self.count = 0
        self.grid = None

    def get_suggestion(self, parameters, results=None, lower_is_better=True):
        assert all(isinstance(p, Choice) for p in parameters), "Only Choice Parameters can be used with GridSearch"
        if self.count == 0:
            param_dict = {p.name: p.range for p in parameters}
            self.grid = list(sklearn.model_selection.ParameterGrid(param_dict))
        if self.count == len(self.grid):
            return None
        else:
            params = self.grid[self.count]
            self.count += 1
            return params


class LocalSearch(Algorithm):
    """
    Local Search by Peter with perturbation modified
    """
    def __init__(self, num_random_seeds=10, seed_configurations=[]):
        # num_random_seeds + len(seed_configurations) needs to be larger than max_concurrent
        self.num_random_seeds = num_random_seeds
        self.seed_configurations = seed_configurations
        self.count = 0
        self.random_sampler = RandomSearch(self.num_random_seeds)

    def get_suggestion(self, parameters, results, lower_is_better):
        self.count += 1
        if self.count <= len(self.seed_configurations) + self.num_random_seeds:
            if len(self.seed_configurations) >= self.count:
                return self.seed_configurations[self.count-1]
            else:
                return self.random_sampler.get_suggestion(parameters, results,
                                                          lower_is_better)

        # Get best result so far
        try:
            best_idx = (results.loc[:, 'Objective'].argmin() if lower_is_better
                        else results.loc[:, 'Objective'].argmax())
        except ValueError:
            return self.random_sampler.get_suggestion(parameters,
                                                      results, lower_is_better)

        parameter_names = [p.name for p in parameters]
        best_params = results.loc[best_idx,
                                  parameter_names].to_dict()
        new_params = best_params
        # randomly choose one of the parameters and perturb it
        # while parameter in existing results
        # choose one dimension randomly and resample it
        alglogger.debug(new_params)
        while results.loc[:, parameter_names].isin({key: [value] for key, value in new_params.items()}).apply(all, axis=1).any():
            new_params = best_params.copy()
            p = numpy.random.choice(list(parameters))
            new_params[p.name] = p.sample()
            alglogger.debug(new_params)

        return new_params


class StoppingRule(object):
    """
    Abstract class to evaluate whether a trial should stop conditional on all
    results so far.
    """
    def should_trial_stop(self, trial, results, lower_is_better):
        """
        # Arguments:
            trial (sherpa.Trial): trial to be stopped.
            results (pandas.DataFrame): all results so far.
            lower_is_better (bool): whether lower objective values are better.

        # Returns:
            (bool) decision.
        """
        raise NotImplementedError("StoppingRule class is not usable itself.")


class MedianStoppingRule(StoppingRule):
    """
    Median Stopping-Rule similar to Golovin et al.
    "Google Vizier: A Service for Black-Box Optimization".
    
    # Description:
    For a Trial `t`, the best objective value is found.

    Then the best objective value for every other trial is found.

    Finally, the best-objective for the trial is compared to
    the median of the best-objectives of all other trials.

    If trial `t`'s best objective is worse than that median, it is
    stopped.

    If `t` has not reached the minimum iterations or there are not
    yet the requested number of comparison trials, `t` is not
    stopped. If `t` is all nan's it is stopped by default.
    """
    def __init__(self, min_iterations=0, min_trials=1):
        self.min_iterations = min_iterations
        self.min_trials = min_trials

    def should_trial_stop(self, trial, results, lower_is_better):
        """
        # Arguments:
            trial (sherpa.Trial): trial to be stopped.
            results (pandas.DataFrame): all results so far.
            lower_is_better (bool): whether lower objective values are better.

        # Returns:
            (bool) decision.
        """
        if len(results) == 0:
            return False
        
        trial_rows = results.loc[results['Trial-ID'] == trial.id]
        
        max_iteration = trial_rows['Iteration'].max()
        if max_iteration < self.min_iterations:
            return False
        
        trial_obj_val = trial_rows['Objective'].min() if lower_is_better else trial_rows['Objective'].max()

        if numpy.isnan(trial_obj_val) and not trial_rows.empty:
            alglogger.debug("Value {} is NaN: {}, trial rows: {}".format(trial_obj_val, numpy.isnan(trial_obj_val), trial_rows))
            return True

        other_trial_ids = set(results['Trial-ID']) - {trial.id}
        comparison_vals = []

        for tid in other_trial_ids:
            trial_rows = results.loc[results['Trial-ID'] == tid]
            
            max_iteration = trial_rows['Iteration'].max()
            if max_iteration < self.min_iterations:
                continue

            valid_rows = trial_rows.loc[trial_rows['Iteration'] <= max_iteration]
            obj_val = valid_rows['Objective'].min() if lower_is_better else valid_rows['Objective'].max()
            comparison_vals.append(obj_val)

        if len(comparison_vals) < self.min_trials:
            return False

        if lower_is_better:
            decision = trial_obj_val > numpy.nanmedian(comparison_vals)
        else:
            decision = trial_obj_val < numpy.nanmedian(comparison_vals)

        return decision


def get_sample_results_and_params():
    """
    Call as:

    ```
        parameters, results, lower_is_better = sherpa.algorithms.get_sample_results_and_params()
    ```

    to get a sample set of parameters, results and lower_is_better variable.
    Useful for algorithm development.

    Note: losses are obtained from
    ```
        loss = param_a / float(iteration + 1) * param_b
    ```
    """
    here = os.path.abspath(os.path.dirname(__file__))
    results = pandas.read_csv(os.path.join(here, "sample_results.csv"), index_col=0)
    parameters = [Choice(name="param_a",
                         range=[1, 2, 3]),
                  Continuous(name="param_b",
                         range=[0, 1])]
    lower_is_better = True
    return parameters, results, lower_is_better


class GaussianProcessEI(Algorithm):
    def __init__(self, num_random_seeds=10, max_num_trials=None,
                 fine_tune=True):
        self.num_random_seeds = num_random_seeds
        self.count = 0
        self.seed_configurations = []
        self.num_spray_samples = 10000
        self.fine_tune = fine_tune
        self.max_num_trials = max_num_trials
        self.random_sampler = RandomSearch()
        self.xtypes = {}
        self.xnames = {}
        self.best_y = None
        self.epsilon=0.00001
        self.lower_is_better = None
        self.gp = None

    def load(self, num_trials):
        self.count = num_trials

    def get_suggestion(self, parameters, results=None,
                       lower_is_better=True):
        self.count += 1
        if self.max_num_trials and self.max_num_trials == self.count:
            return None

        self.lower_is_better = lower_is_better

        if not self.seed_configurations:
            self.generate_seeds(parameters)

<<<<<<< HEAD
        if self.count < len(self.seed_configurations):
            return self.seed_configurations[self.count]
        
        if len(results) == 0 or len(results.loc[results['Status'] != 'INTERMEDIATE', :]) < 1:
            # Warn user
            return self.random_sampler.get_suggestion(parameters, results, lower_is_better)
=======
        if self.count <= len(self.seed_configurations):
            return self.seed_configurations[self.count-1]
>>>>>>> a547be45
        x, y = self.get_input_output_pairs(results, parameters)
        self.best_y = y.min() if lower_is_better else y.max()
        self.gp = sklearn.gaussian_process.GaussianProcessRegressor(kernel=sklearn.gaussian_process.kernels.Matern(nu=2.5))
        self.gp.fit(X=x, y=y)

        xcand, paramscand = self.generate_candidates(parameters)
        ycand, ycand_std = self.gp.predict(xcand, return_std=True)

        ei = self.get_expected_improvement(ycand, ycand_std)
        # print("Max EI: ", ei.max(), paramscand.iloc[numpy.argmax(ei)].to_dict())
        max_ei_idxs = ei.argsort()[-50:][::-1]  # use top 5

        if self.fine_tune:
            return self.fine_tune_candidates(xcand, paramscand, max_ei_idxs, ei)
        else:
            return paramscand.iloc[numpy.argmax(ei)].to_dict()

    def generate_seeds(self, parameters):
        choice_grid_search = GridSearch()
        choice_params = [p for p in parameters if isinstance(p, Choice)]
        other_params = [p for p in parameters if not isinstance(p, Choice)]
        p = choice_grid_search.get_suggestion(choice_params)
        while p:
            p.update(self.random_sampler.get_suggestion(other_params))
            self.seed_configurations.append(p)
            p = choice_grid_search.get_suggestion(choice_params)

        while len(self.seed_configurations) < self.num_random_seeds:
            p = self.random_sampler.get_suggestion(parameters)
            self.seed_configurations.append(p)

    def get_input_output_pairs(self, results, parameters):
        completed = results.loc[results['Status'] != 'INTERMEDIATE', :]
        x = completed.loc[:, [p.name for p in parameters]]
        x = self.get_design_matrix(x, parameters)
        y = numpy.array(completed.loc[:, 'Objective'])
        return x, y

    def generate_candidates(self, parameters):
        d = {p.name: [] for p in parameters}
        for _ in range(self.num_spray_samples):
            params = self.random_sampler.get_suggestion(parameters)
            for pname in params:
                d[pname].append(params[pname])
        df = pandas.DataFrame.from_dict(d)
        return self.get_design_matrix(df, parameters), df

    def get_design_matrix(self, df, parameters):
        self.xtypes = {}
        self.xscales = {}
        self.xnames = {}
        self.xbounds = []
        num_samples = len(df)
        num_features = sum(len(p.range) if isinstance(p, Choice) else 1 for p in parameters)
        x = numpy.zeros((num_samples, num_features))
        col = 0
        for p in parameters:
            if isinstance(p, Choice) and len(p.range) == 1:
                continue
            if not isinstance(p, Choice):
                x[:, col] = numpy.array(df[p.name])
                if p.scale == 'log':
                    x[:, col] = numpy.log10(x[:, col])
                self.xtypes[col] = 'continuous' if isinstance(p, Continuous) else 'discrete'
                self.xscales[col] = p.scale
                self.xnames[col] = p.name
                if isinstance(p, Continuous):
                    self.xbounds.append((p.range[0], p.range[1]))
                col += 1
            else:
                for i, val in enumerate(p.range):
                    x[:, col] = numpy.array(1.*(df[p.name] == val))
                    self.xtypes[col] = 'discrete'
                    self.xnames[col] = p.name + '_' + str(i)
                    col += 1
        return x[:, :col]

    def get_expected_improvement(self, y, y_std):
        with numpy.errstate(divide='ignore'):
            scaling_factor = (-1) ** self.lower_is_better
            z = scaling_factor * (y - self.best_y - self.epsilon)/y_std
            expected_improvement = scaling_factor * (y - self.best_y -
                                                     self.epsilon)*scipy.stats.norm.cdf(z)
        return expected_improvement

    def fine_tune_candidates(self, xcand, paramscand, cand_idxs, ei):
        """
        Numerically optimizes the top k candidates.

        # Returns:
            (dict) best candidate
        """
        def continuous_cols(x):
            return numpy.array([x[i] for i in range(len(x)) if self.xtypes[i] == 'continuous'])

        def designrow(xstar, row):
            count = 0
            newrow = numpy.copy(row)
            for i in range(len(row)):
                if self.xtypes[i] == 'continuous':
                    newrow[i] = xstar[count]
                    count += 1
            return newrow.reshape(1, -1)

        def eval_neg_ei(x, row):
            """
            # Arguments:
                x (ndarray): the continuous parameters.
                args: the choice and discrete parameters.

            # Returns:
                (float) expected improvement for x and args.
            """
            y, y_std = self.gp.predict(designrow(x, row), return_std=True)
            return -self.get_expected_improvement(y, y_std)

        best_idx = None
        max_ei = -numpy.inf
        for idx in cand_idxs:
            candidate = xcand[idx]

            res = scipy.optimize.minimize(fun=eval_neg_ei,
                                          x0=continuous_cols(candidate),
                                          args=(candidate,),
                                          method="Nelder-Mead")

            if -res.fun > max_ei:
                max_ei = -res.fun
                best_idx = idx
                for col in range(len(candidate)):
                    if self.xtypes[col] == 'continuous' and self.xscales[col] == 'linear':
                        paramscand.set_value(index=idx, col=self.xnames[col], value=candidate[col])
                    elif self.xtypes[col] == 'continuous' and self.xscales[col] == 'log':
                        paramscand.set_value(index=idx, col=self.xnames[col],
                                             value=10**candidate[col])

        return paramscand.iloc[best_idx].to_dict()



class PopulationBasedTraining(Algorithm):
    def __init__(self, population_size=20, parameter_range={}):
        self.population_size = population_size
        self.parameter_range = parameter_range
        self.generation = 0
        self.count = 0
        self.random_sampler = RandomSearch()

    def load(self, num_trials):
        self.count = num_trials
        self.generation = self.count//self.population_size + 1

    def get_suggestion(self, parameters, results, lower_is_better):
        self.count += 1

        if self.count % self.population_size == 1:
            self.generation += 1

        if self.generation == 1:
            trial = self.random_sampler.get_suggestion(parameters,
                                                        results, lower_is_better)
            trial['lineage'] = ''
            trial['load_from'] = ''
            trial['save_to'] = str(self.count)  # TODO: unifiy with Trial-ID
        else:
            candidate = self.get_candidate(parameters=parameters,
                                           results=results,
                                           lower_is_better=lower_is_better)
            trial = self.perturb(candidate=candidate, parameters=parameters)
            trial['load_from'] = trial['save_to']
            trial['save_to'] = str(self.count)
            trial['lineage'] += trial['load_from'] + ','

        return trial

    def get_candidate(self, parameters, results, lower_is_better):
        """
        Samples candidates from the top 33% of population.

        # Returns
            (dict) parameter dictionary.
        """
        # Select correct generation
        completed = results.loc[results['Status'] != 'INTERMEDIATE', :]
#         fr_ = (self.generation - 2) * self.population_size + 1
#         to_ = (self.generation - 1) * self.population_size
#         population = completed.loc[(completed['Trial-ID'] >= fr_) & (completed['Trial-ID'] <= to_)]

        # Sample from top 33%
        population = completed.sort_values(by='Objective', ascending=lower_is_better)
        idx = numpy.random.randint(low=0, high=self.population_size//2 + 1)
        d = population.iloc[idx].to_dict()
        trial = {param.name: d[param.name] for param in parameters}
        for key in ['load_from', 'save_to', 'lineage']:
            trial[key] = d[key]
        return trial

    def perturb(self, candidate, parameters):
        for param in parameters:
            if isinstance(param, Continuous) or isinstance(param, Discrete):
                factor = numpy.random.choice([0.8, 1.0, 1.2])

                if param.scale == 'log':
                    candidate[param.name] = 10**(numpy.log10(candidate[param.name]) * factor)
                else:
                    candidate[param.name] *= factor

                if isinstance(param, Discrete):
                    candidate[param.name] = int(candidate[param.name])

                candidate[param.name] = max(
                    [candidate[param.name], min(self.parameter_range.get(param.name) or param.range)])
                candidate[param.name] = min(
                    [candidate[param.name], max(self.parameter_range.get(param.name) or param.range)])

            elif isinstance(param, Ordinal):
                shift = numpy.random.choice([-1, 0, +1])
                values = self.parameter_range.get(param.name) or param.range
                newidx = values.index(candidate[param.name]) + shift
                newidx = min([newidx, len(values)-1])
                newidx = max([newidx, 0])
                candidate[param.name] = values[newidx]

            elif isinstance(param, Choice):
                continue

            else:
                raise ValueError("Unrecognized Parameter Object.")

        return candidate


<|MERGE_RESOLUTION|>--- conflicted
+++ resolved
@@ -283,17 +283,13 @@
         if not self.seed_configurations:
             self.generate_seeds(parameters)
 
-<<<<<<< HEAD
-        if self.count < len(self.seed_configurations):
-            return self.seed_configurations[self.count]
+        if self.count <= len(self.seed_configurations):
+            return self.seed_configurations[self.count-1]
         
         if len(results) == 0 or len(results.loc[results['Status'] != 'INTERMEDIATE', :]) < 1:
-            # Warn user
+            # Warn user: more workers than seed configurations
             return self.random_sampler.get_suggestion(parameters, results, lower_is_better)
-=======
-        if self.count <= len(self.seed_configurations):
-            return self.seed_configurations[self.count-1]
->>>>>>> a547be45
+
         x, y = self.get_input_output_pairs(results, parameters)
         self.best_y = y.min() if lower_is_better else y.max()
         self.gp = sklearn.gaussian_process.GaussianProcessRegressor(kernel=sklearn.gaussian_process.kernels.Matern(nu=2.5))
