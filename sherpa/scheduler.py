import os
import sys
import re
import subprocess
import time
import importlib
import abc
import multiprocessing as mp
import subprocess # Used only on local scheduler.


class AbstractScheduler(object):
    """
    Abstract class for scheduler.

    Attributes:
        queue (multiprocessing.Queue): Subprocess results returned here.
        active_processes (dict): maps process index to process
    """
    def __init__(self):
<<<<<<< HEAD
        self.queue = mp.Queue()    # Subprocess results returned here.
        self.active_processes = {} # 
        self.dir = None            # Directory for scheduler files; set by mainloop with set_dir.
    
    def set_dir(self, dir):
        # Sets directory for any scheduler files.
        # Called by mainloop.
        self.dir = dir

    def start_subprocess(self, filename, index, hp, modelfile, metricsfile):
        # Start subprocess to run filename from command line with hp args. 
        cmd = self.args_to_cmd(filename, index, hp, modelfile, metricsfile)
        p = mp.Process(target=self._subprocess, args=(cmd, index, metricsfile))
=======
        self.queue = mp.Queue()
        self.active_processes = {}
        
    def start_subprocess(self, filename, index, hp, epochs, modelfile, historyfile):
        """
        Start subprocess to perform filename.main() with hyperparameters hp.

        Overwrites modelfile and historyfile.

        Arguments:
            filename (str): name of file that contains user training code
            index (int): process index
            hp (dict): hyperparameters
            epochs (int): number of training epochs
            modelfile (str): path to file from which model will be loaded
            historyfile (str): path to file that stores history
        """
        assert type(epochs) == int
        p = mp.Process(target=self._subprocess, args=(filename, index, hp, epochs, modelfile, historyfile))
>>>>>>> 855f2acf
        p.start()
        self.active_processes[index] = p
        return
    
    def get_all_from_queue(self):
<<<<<<< HEAD
        # Collect any results in the queue.
        # Each result consists of the following:
        # index   = Unique identifying int for each experiment.
        # rval    = Return value of experiment. (Currently not used.)
=======
        """
        Collect results in the queue.

        Each result consists of the following:
            index: Unique identifying int for each experiment.
            hp: If None or empty, existing hp not overwritten in ResultsTable.
            rval: Return value of experiment. Not used.
        """

>>>>>>> 855f2acf
        rvals = {}
        while not self.queue.empty():
            index, rval = self.queue.get() 
            assert index in self.active_processes, (index, self.get_active_processes())
            p = self.active_processes.pop(index)
            p.join()  # Process should be finished.
            rvals[index] = rval
        return rvals
    
    def queue_is_empty(self):
        """
        Returns:
            (bool) whether queue is empty
        """
        return self.queue.empty()

    def get_active_processes(self):
        """
        Returns:
            (list) active process indices
        """
        return list(self.active_processes.keys())    

    def args_to_cmd(self, filename, index, hp, modelfile, metricsfile):
        # Command line string (or list) to run experiment from command line.
        # Unpacks hyperparameter dict into command line arguments.
        arglist = []
        arglist += ['--index', '{}'.format(index)]
        arglist += ['--metricsfile', '{}'.format(metricsfile)]
        arglist += ['--modelfile', '{}'.format(modelfile)]
        for key, val in hp.items():
            if type(val) in [int, float, bool, str]:
                arglist += ['--{}'.format(key), str(val)]
            else:
                # Convert to string and try to reconstruct in file from ast.literal_eval.
                arglist += ['--{}'.format(key), '{}'.format(str(val).replace('\'', '\"'))]
        cmd = ['python', filename] + arglist
        return cmd

    @abc.abstractmethod
<<<<<<< HEAD
    def _subprocess(self, filename, index, hp, modelfile, metricsfile):
        '''
        Run experiment in subprocess,
        updates modelfile and metricsfile,
=======
    def _subprocess(self, filename, index, hp, epochs, modelfile, historyfile):
        """
        Runs experiment in subprocess,
        updates modelfile and historyfile,
>>>>>>> 855f2acf
        and puts (index, rval) pair in the queue when done.
        """
        return
    
   
class LocalScheduler(AbstractScheduler):
    """ Runs jobs as subprocesses on local machine."""
    def __init__(self, **kwargs):
        super(LocalScheduler, self).__init__(**kwargs)
    
<<<<<<< HEAD
    def _subprocess(self, cmd, index, metricsfile):
        # Call python script in subprocess.
        try:
            subprocess.check_call(cmd) # Raises CalledProcessError if nonzero return value.
        except subprocess.CalledProcessError as e:
            #print('Following bash call failed: {}'.format(cmd))
            raise e # Or should we ignore?
        # Check that metricsfile was written?
        rval = None
        self.queue.put((index, rval))
        return
 
class SGEScheduler(AbstractScheduler):
    ''' Submits jobs to SGE.'''
    def __init__(self, environment, submit_options, **kwargs):
        self.environment = environment
        self.submit_options = submit_options
        super(SGEScheduler, self).__init__(**kwargs)
    
    def args_to_cmd(self, filename, index, hp, modelfile, metricsfile):
        # Command line string (or list) to run experiment from command line.
        # Unpacks hyperparameter dict into command line arguments.
        # Complex hyperparameters need to have quotations around them in the 
        # Popen.communicate() method we use here.
        arglist = []
        arglist += ['--index', '{}'.format(index)]
        arglist += ['--metricsfile', '{}'.format(metricsfile)]
        arglist += ['--modelfile', '{}'.format(modelfile)]
        for key, val in hp.items():
            if type(val) in [int, float, bool, str]:
                arglist += ['--{}'.format(key), str(val)]
            else:
                # Convert to string and try to reconstruct in file from ast.literal_eval.
                arglist += ['--{}'.format(key), '\'{}\''.format(str(val).replace('\'', '\"'))] # Different from that in LocalScheduler.
        cmd = ['python', filename] + arglist
        cmd = ' '.join(cmd)
        return cmd

    def _subprocess(self, cmd, index, metricsfile):
        # Submit experiment to SGE and return when finished.
        # Process waits for SGE job to complete, then puts to queue.
        # However, it doesn't capture the return value.
=======
    def _subprocess(self, filename, index, hp, epochs, modelfile, historyfile):
        """
        Run experiment in subprocess on this machine.
        """
        rval = -1
        try:
            # Must remove '.py' from file path.
            module = importlib.import_module(filename.rsplit('.', 1)[0])
            rval = module.main(hp=hp, epochs=epochs, modelfile=modelfile,
                               historyfile=historyfile, verbose=2)
        finally:
            self.queue.put((index, rval))


class SGEScheduler(AbstractScheduler):
    """ Submits jobs to SGE."""
    def __init__(self, dir, environment, submit_options, **kwargs):
        self.dir = dir
        self.environment = environment
        self.submit_options = submit_options
        super(SGEScheduler, self).__init__(**kwargs)
        
    def _subprocess(self, filename, index, hp, epochs, modelfile, historyfile):
        """
        Submit experiment to SGE and return when finished.

        Process waits for SGE job to complete, then puts to queue. However,
        it doesn't capture the return value.
        """
>>>>>>> 855f2acf

        # Create temp directory.
        outdir = os.path.join(self.dir, 'sge')
        if not os.path.isdir(outdir):
            os.mkdir(outdir)

        # Create python script that can run job with specified hyperparameters.
        #python_script = 'import %s as mymodule\n' % filename.rsplit('.', 1)[0]  # Module.
        #python_script += 'rval=mymodule.main(modelfile=\'%s\', metricsfile=\'%s\', hp=%s, verbose=2)' % (
        #                    modelfile, metricsfile, hp)
        #python_script_file = os.path.join(outdir, '{}.py'.format(index))
        #with open(python_script_file, 'w') as fid:
        #    fid.write(python_script)

        # Create bash script that runs python script.
        sgeoutfile = os.path.join(outdir, '{}.out'.format(index))
        try:
            os.remove(sgeoutfile)
        except:
            pass
        job_script = '#$ -S /bin/bash\n'
        if self.environment:
            job_script += 'source %s\n' % self.environment  # Set environment variables.
        job_script += 'echo "Running from" ${HOSTNAME}\n'
<<<<<<< HEAD
        #job_script += 'python %s\n' % python_script_file  # How do we pass args? via python file.
        job_script += cmd  # 'python file.py args...'
        
        # Just for debugging.
        job_script_file = os.path.join(outdir, '{}.sh'.format(index))
        with open(job_script_file, 'w') as fid:
            fid.write(job_script)
            fid.write(str(cmd))
=======
        job_script += 'python %s\n' % python_script_file  # How do we pass args? via python file.
>>>>>>> 855f2acf

        # Submit command to SGE.
        # Note: submitting job using drmaa didn't work because we weren't able to specify options.
        # submit_options = '-N myjob -P turbomole_geopt.p -q arcus.q -l hostname=\'(arcus-1|arcus-2|arcus-3)\'' # This works.
        submit_command = 'qsub -S /bin/bash -wd {} -j y -o {} -e {} {}'.format(
                          os.getcwd(), sgeoutfile, sgeoutfile, self.submit_options)
        assert ' -cwd' not in submit_command

        # Submit using subprocess so we can get SGE process ID.
        process_id = self._submit_job(submit_command, job_script)

        print('\t{}: job submitted for model id {}'.format(process_id, index))

        # Wait until SGE job finishes (either finishes or fails).
        # These status messages will help solve problems where job hangs in SGE queue.
        import drmaa
        decodestatus = {
            drmaa.JobState.UNDETERMINED: 'process status cannot be determined',
            drmaa.JobState.QUEUED_ACTIVE: 'job is queued and active',
            drmaa.JobState.SYSTEM_ON_HOLD: 'job is queued and in system hold',
            drmaa.JobState.USER_ON_HOLD: 'job is queued and in user hold',
            drmaa.JobState.USER_SYSTEM_ON_HOLD: 'job is queued and in user and system hold',
            drmaa.JobState.RUNNING: 'job is running',
            drmaa.JobState.SYSTEM_SUSPENDED: 'job is system suspended',
            drmaa.JobState.USER_SUSPENDED: 'job is user suspended',
            drmaa.JobState.DONE: 'job finished normally',
            drmaa.JobState.FAILED: 'job finished, but failed'}
        s = drmaa.Session()
        s.initialize()
        status = None
        while True:
            try:
                status_prev = status
                status = s.jobStatus(str(process_id))
                # Job still exists.
                if status != status_prev:
                    print('\t{}: {}'.format(process_id, decodestatus[status]))
                time.sleep(5)
            except:
                # Job no longer exists: either done or failed.
                break
        try:
            s.exit()
        except:
            pass
        # Check that history file now exists.
        if not os.path.isfile(metricsfile):
            raise Exception('Job {}, model id {} failed. (No metricsfile {}.) \
                             \nSee SGE output in {}'.format(
                             process_id, index, metricsfile, sgeoutfile))
        # TODO: Find a way to confirm that this subprocess succeeded.

        # Let parent process know that this job is done.
        rval = None
        self.queue.put((index, rval))  # See _read_queue for details.
        return

    def _submit_job(self, submit_command, run_command):
        process = subprocess.Popen(submit_command,
                                   stdin=subprocess.PIPE,
                                   stdout=subprocess.PIPE,
                                   stderr=subprocess.STDOUT,
                                   shell=True,
                                   universal_newlines=True) # Otherwise input must be bytes.
        output, std_err = process.communicate(input=run_command)
        process.stdin.close()
        output_regexp = r'Your job (\d+)'
        # Parse out the process id from text
        match = re.search(output_regexp, output)
        try:
            return int(match.group(1))
        except:
            sys.stderr.write(output)
            return None

<|MERGE_RESOLUTION|>--- conflicted
+++ resolved
@@ -6,8 +6,6 @@
 import importlib
 import abc
 import multiprocessing as mp
-import subprocess # Used only on local scheduler.
-
 
 class AbstractScheduler(object):
     """
@@ -18,7 +16,6 @@
         active_processes (dict): maps process index to process
     """
     def __init__(self):
-<<<<<<< HEAD
         self.queue = mp.Queue()    # Subprocess results returned here.
         self.active_processes = {} # 
         self.dir = None            # Directory for scheduler files; set by mainloop with set_dir.
@@ -29,16 +26,8 @@
         self.dir = dir
 
     def start_subprocess(self, filename, index, hp, modelfile, metricsfile):
-        # Start subprocess to run filename from command line with hp args. 
-        cmd = self.args_to_cmd(filename, index, hp, modelfile, metricsfile)
-        p = mp.Process(target=self._subprocess, args=(cmd, index, metricsfile))
-=======
-        self.queue = mp.Queue()
-        self.active_processes = {}
-        
-    def start_subprocess(self, filename, index, hp, epochs, modelfile, historyfile):
-        """
-        Start subprocess to perform filename.main() with hyperparameters hp.
+        """
+        Start subprocess to call filename with hyperparameters hp.
 
         Overwrites modelfile and historyfile.
 
@@ -46,24 +35,16 @@
             filename (str): name of file that contains user training code
             index (int): process index
             hp (dict): hyperparameters
-            epochs (int): number of training epochs
             modelfile (str): path to file from which model will be loaded
-            historyfile (str): path to file that stores history
-        """
-        assert type(epochs) == int
-        p = mp.Process(target=self._subprocess, args=(filename, index, hp, epochs, modelfile, historyfile))
->>>>>>> 855f2acf
+            metricsfile (str): path to file that stores history
+        """
+        cmd = self.args_to_cmd(filename, index, hp, modelfile, metricsfile)
+        p = mp.Process(target=self._subprocess, args=(cmd, index, metricsfile))
         p.start()
         self.active_processes[index] = p
         return
     
     def get_all_from_queue(self):
-<<<<<<< HEAD
-        # Collect any results in the queue.
-        # Each result consists of the following:
-        # index   = Unique identifying int for each experiment.
-        # rval    = Return value of experiment. (Currently not used.)
-=======
         """
         Collect results in the queue.
 
@@ -72,8 +53,6 @@
             hp: If None or empty, existing hp not overwritten in ResultsTable.
             rval: Return value of experiment. Not used.
         """
-
->>>>>>> 855f2acf
         rvals = {}
         while not self.queue.empty():
             index, rval = self.queue.get() 
@@ -114,17 +93,10 @@
         return cmd
 
     @abc.abstractmethod
-<<<<<<< HEAD
     def _subprocess(self, filename, index, hp, modelfile, metricsfile):
-        '''
+        """
         Run experiment in subprocess,
         updates modelfile and metricsfile,
-=======
-    def _subprocess(self, filename, index, hp, epochs, modelfile, historyfile):
-        """
-        Runs experiment in subprocess,
-        updates modelfile and historyfile,
->>>>>>> 855f2acf
         and puts (index, rval) pair in the queue when done.
         """
         return
@@ -135,21 +107,23 @@
     def __init__(self, **kwargs):
         super(LocalScheduler, self).__init__(**kwargs)
     
-<<<<<<< HEAD
     def _subprocess(self, cmd, index, metricsfile):
-        # Call python script in subprocess.
+        """ Run experiment in subprocess."""
         try:
             subprocess.check_call(cmd) # Raises CalledProcessError if nonzero return value.
+            rval = None
+            self.queue.put((index, rval))
         except subprocess.CalledProcessError as e:
-            #print('Following bash call failed: {}'.format(cmd))
-            raise e # Or should we ignore?
-        # Check that metricsfile was written?
-        rval = None
-        self.queue.put((index, rval))
+            print('Following bash call failed: {}'.format(cmd))
+            #raise e # Or should we ignore?
+            pass
+        finally:
+            rval = -1
+            self.queue.put((index, rval))
         return
  
 class SGEScheduler(AbstractScheduler):
-    ''' Submits jobs to SGE.'''
+    """ Submits jobs to SGE."""
     def __init__(self, environment, submit_options, **kwargs):
         self.environment = environment
         self.submit_options = submit_options
@@ -175,40 +149,12 @@
         return cmd
 
     def _subprocess(self, cmd, index, metricsfile):
-        # Submit experiment to SGE and return when finished.
-        # Process waits for SGE job to complete, then puts to queue.
-        # However, it doesn't capture the return value.
-=======
-    def _subprocess(self, filename, index, hp, epochs, modelfile, historyfile):
-        """
-        Run experiment in subprocess on this machine.
-        """
-        rval = -1
-        try:
-            # Must remove '.py' from file path.
-            module = importlib.import_module(filename.rsplit('.', 1)[0])
-            rval = module.main(hp=hp, epochs=epochs, modelfile=modelfile,
-                               historyfile=historyfile, verbose=2)
-        finally:
-            self.queue.put((index, rval))
-
-
-class SGEScheduler(AbstractScheduler):
-    """ Submits jobs to SGE."""
-    def __init__(self, dir, environment, submit_options, **kwargs):
-        self.dir = dir
-        self.environment = environment
-        self.submit_options = submit_options
-        super(SGEScheduler, self).__init__(**kwargs)
-        
-    def _subprocess(self, filename, index, hp, epochs, modelfile, historyfile):
         """
         Submit experiment to SGE and return when finished.
 
         Process waits for SGE job to complete, then puts to queue. However,
         it doesn't capture the return value.
         """
->>>>>>> 855f2acf
 
         # Create temp directory.
         outdir = os.path.join(self.dir, 'sge')
@@ -233,18 +179,14 @@
         if self.environment:
             job_script += 'source %s\n' % self.environment  # Set environment variables.
         job_script += 'echo "Running from" ${HOSTNAME}\n'
-<<<<<<< HEAD
         #job_script += 'python %s\n' % python_script_file  # How do we pass args? via python file.
         job_script += cmd  # 'python file.py args...'
         
         # Just for debugging.
-        job_script_file = os.path.join(outdir, '{}.sh'.format(index))
-        with open(job_script_file, 'w') as fid:
-            fid.write(job_script)
-            fid.write(str(cmd))
-=======
-        job_script += 'python %s\n' % python_script_file  # How do we pass args? via python file.
->>>>>>> 855f2acf
+        #job_script_file = os.path.join(outdir, '{}.sh'.format(index))
+        #with open(job_script_file, 'w') as fid:
+        #    fid.write(job_script)
+        #    fid.write(str(cmd))
 
         # Submit command to SGE.
         # Note: submitting job using drmaa didn't work because we weren't able to specify options.
