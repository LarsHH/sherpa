--- conflicted
+++ resolved
@@ -79,45 +79,26 @@
 
 ### Trial-script 
 The trial-script trains your machine learning model with a given
-<<<<<<< HEAD
-parameter-configuration and sends metrics to SHERPA.
-```
-import sherpa
-import time
-=======
 parameter-configuration and sends metrics to SHERPA. To get a trial:
 ```
 import sherpa
->>>>>>> 4574463b
 
 client = sherpa.Client()
 trial = client.get_trial()
 ```
-<<<<<<< HEAD
-THE script gets its parameter-configuration from the Sherpa Client.
-=======
 The trial contains the parameter configuration for your training:
->>>>>>> 4574463b
 ```
 # Model training
 num_iterations = 10
 for i in range(num_iterations):
     pseudo_objective = trial.parameters['param_a'] / float(i + 1) * trial.parameters['param_b']
-<<<<<<< HEAD
-    time.sleep(1)
-=======
->>>>>>> 4574463b
     client.send_metrics(trial=trial, iteration=i+1,
                         objective=pseudo_objective)
     # print("Trial {} Iteration {}.".format(trial.id, i+1))
 # print("Trial {} finished.".format(trial.id))
 ```
 During training `send_metrics` is used every iteration to return objective
-<<<<<<< HEAD
-values to SHERPA.
-=======
 values to SHERPA
->>>>>>> 4574463b
 
 
 ### Runner-script
@@ -135,11 +116,7 @@
 ```
 algorithm = sherpa.algorithms.RandomSearch(max_num_trials=10)
 ```
-<<<<<<< HEAD
-Different schedulers allow to run an optimization on one machine or a cluster:
-=======
 Schedulers allow to run an optimization on one machine or a cluster:
->>>>>>> 4574463b
 ```
 scheduler = sherpa.schedulers.LocalScheduler()
 ```
