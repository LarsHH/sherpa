import os
import pytest
import sherpa
import sherpa.schedulers
import pandas
import collections
try:
    import unittest.mock as mock
except ImportError:
    import mock
import logging
import tempfile
import shutil
import time

logging.basicConfig(level=logging.DEBUG)
testlogger = logging.getLogger(__name__)


def test_trial():
    p = {'a': 1, 'b': 2}
    t = sherpa.Trial(1, p)
    assert t.id == 1
    assert t.parameters == p


@pytest.fixture
def test_dir():
    dirpath = tempfile.mkdtemp()
    yield dirpath
    print("deleting tempdir")
    shutil.rmtree(dirpath)


def get_test_parameters():
    c = sherpa.Parameter.from_dict({'type': 'continuous',
                                    'name': 'a',
                                    'range': [1, 2]})
    cl = sherpa.Parameter.from_dict({'type': 'continuous',
                                     'name': 'b',
                                     'range': [1, 2],
                                     'scale': 'log'})
    d = sherpa.Parameter.from_dict({'type': 'discrete',
                                    'name': 'c',
                                    'range': [1, 10]})
    dl = sherpa.Parameter.from_dict({'type': 'discrete',
                                     'name': 'd',
                                     'range': [1, 10],
                                     'scale': 'log'})
    ch = sherpa.Parameter.from_dict({'type': 'choice',
                                     'name': 'e',
                                     'range': [1, 10]})
    return c, cl, d, dl, ch


def test_parameters():
    c, cl, d, dl, ch = get_test_parameters()

    assert c.name == 'a'
    assert all(1 <= c.sample() <= 2 for _ in range(10))
    assert all(1 <= cl.sample() <= 2 for _ in range(10))
    assert all(1 <= d.sample() <= 10 for _ in range(10))
    assert all(1 <= dl.sample() <= 10 for _ in range(10))
    assert all(ch.sample() in [1, 10] for _ in range(10))


def test_study():
    mock_algorithm = mock.MagicMock()
    mock_algorithm.get_suggestion.return_value = {'a': 1, 'b': 2}
    mock_stopping_rule = mock.MagicMock()

    s = sherpa.Study(parameters=get_test_parameters(),
                     algorithm=mock_algorithm,
                     stopping_rule=mock_stopping_rule,
                     lower_is_better=True)

    t = s.get_suggestion()
    assert t.id == 1
    assert t.parameters == {'a': 1, 'b': 2}
    mock_algorithm.get_suggestion.assert_called_with(s.parameters, s.results)

    s.add_observation(trial=t, iteration=1, objective=0.1,
                      context={'other_metrics': 0.2})
    s.add_observation(trial=t, iteration=2, objective=0.01,
                      context={'other_metrics': 0.02})
    s.finalize(trial=t, status='COMPLETED')

    expected_df = pandas.DataFrame(collections.OrderedDict(
        [('Trial-ID', [1, 1, 1]),
         ('Status', ['INTERMEDIATE', 'INTERMEDIATE', 'COMPLETED']),
         ('Iteration', [1, 2, 2]),
         ('a', [1, 1, 1]),
         ('b', [2, 2, 2]),
         ('Objective', [0.1, 0.01, 0.01]),
         ('other_metrics', [0.2, 0.02, 0.02])]
    ))

    assert s.results.equals(expected_df)


def test_database():
    test_dir = tempfile.mkdtemp(dir=".")
    test_trial = get_test_trial()
    testlogger.debug(test_dir)
    with sherpa.Database(test_dir) as db:
        db.enqueue_trial(test_trial)

        client = sherpa.Client(port=27017, connectTimeoutMS=2000)

        t = client.get_trial()
        assert t.id == 1
        assert t.parameters == {'a': 1, 'b': 2}

        client.send_metrics(trial=t, iteration=1,
                            objective=0.1, context={'other_metric': 0.2})

        new_results = db.get_new_results()
        testlogger.debug(new_results)
        assert new_results == [{'context': {'other_metric': 0.2},
                                'iteration': 1,
                                'objective': 0.1,
                                'parameters': {'a': 1, 'b': 2},
                                'trial_id': 1}]

        # with pytest.raises(pymongo.errors.ServerSelectionTimeoutError):
        #     client.get_trial()


def test_sge_scheduler():
    test_dir = tempfile.mkdtemp(dir=".")

    if not os.environ.get("HOSTNAME") == "nimbus":
        return

    with open(os.path.join(test_dir, "test.py"), 'w') as f:
        f.write("import time\ntime.sleep(5)")

    env = '/home/lhertel/profiles/main.profile'
    sge_options = '-N sherpaSchedTest -P arcus.p -q arcus.q -l hostname=\'(arcus-1|arcus-2|arcus-8|arcus-9)\''

    s = sherpa.schedulers.SGEScheduler(environment=env,
                                       submit_options=sge_options,
                                       output_dir=test_dir)

    job_id = s.submit_job("python {}/test.py".format(test_dir))

    try:
<<<<<<< HEAD
        assert s.get_status(job_id) == sherpa.schedulers.JobStatus.running

=======
        time.sleep(2)
        assert s.get_status(job_id) == sherpa.schedulers.JobStatus.running
    
>>>>>>> be957864
        time.sleep(10)
        testlogger.debug(s.get_status(job_id))
        assert s.get_status(job_id) == sherpa.schedulers.JobStatus.finished

        job_id = s.submit_job("python {}/test.py".format(test_dir))
        time.sleep(1)
        s.kill_job(job_id)
<<<<<<< HEAD
        time.sleep(1)
=======
        time.sleep(3)
>>>>>>> be957864
        testlogger.debug(s.get_status(job_id))
        assert s.get_status(job_id) == sherpa.schedulers.JobStatus.finished

    finally:
        shutil.rmtree(test_dir)


def test_local_scheduler(test_dir):
    # test_dir = tempfile.mkdtemp(dir=".")

    with open(os.path.join(test_dir, "test.py"), 'w') as f:
        f.write("import time\ntime.sleep(5)")

    s = sherpa.schedulers.LocalScheduler()

    job_id = s.submit_job("python {}/test.py".format(test_dir))

    # try:
    assert s.get_status(job_id) == sherpa.schedulers.JobStatus.running

    time.sleep(10)
    testlogger.debug(s.get_status(job_id))
    assert s.get_status(job_id) == sherpa.schedulers.JobStatus.finished

    job_id = s.submit_job("python {}/test.py".format(test_dir))
    time.sleep(1)
    s.kill_job(job_id)
    time.sleep(1)
    testlogger.debug(s.get_status(job_id))
    assert s.get_status(job_id) == sherpa.schedulers.JobStatus.finished

    # finally:
    #     shutil.rmtree(test_dir)


def get_test_study():
    mock_algorithm = mock.MagicMock()
    mock_algorithm.get_suggestion.return_value = {'a': 1, 'b': 2}
    mock_stopping_rule = mock.MagicMock()

    s = sherpa.Study(parameters=get_test_parameters(),
                     algorithm=mock_algorithm,
                     stopping_rule=mock_stopping_rule,
                     lower_is_better=True)

    return s


def get_test_trial(id=1):
    p = {'a': 1, 'b': 2}
    t = sherpa.Trial(id, p)
    return t


def test_runner_update_results():
    mock_db = mock.MagicMock()
    mock_db.get_results.return_value = [{'context': {'other_metric': 0.2},
                                         'iteration': 1,
                                         'objective': 0.1,
                                         'parameters': {'a': 1, 'b': 2},
                                         'trial_id': 1}]

    r = sherpa.Runner(study=get_test_study(), scheduler=mock.MagicMock(),
                      database=mock_db, max_concurrent=1,
                      command="python test.py")

    # new trial
    t = get_test_trial()
    r.all_trials[t.id] = {'trial': t, 'job_id': None}
    r.update_results()
    assert r.study.results['Trial-ID'].isin([1]).sum()

    # new observation
    mock_db.get_results.return_value = [{'context': {'other_metric': 0.3},
                                         'iteration': 2,
                                         'objective': 0.2,
                                         'parameters': {'a': 1, 'b': 2},
                                         'trial_id': 1}]
    r.update_results()
    assert 0.2 in r.study.results['Objective']


def test_update_active_trials():
    mock_scheduler = mock.MagicMock()

    mock_study = mock.MagicMock()

    r = sherpa.Runner(study=mock_study, scheduler=mock_scheduler,
                      database=mock.MagicMock(), max_concurrent=1,
                      command="python test.py")

    t = get_test_trial()
    r.all_trials[t.id] = {'trial': t, 'job_id': None}
    r.active_trials.append(t.id)

    mock_scheduler.get_status.return_value = 'ACTIVE'
    r.update_active_trials()

    mock_scheduler.get_status.return_value = 'COMPLETED'
    r.update_active_trials()

    mock_study.finalize.assert_called_with(trial=t, status='COMPLETED')

    assert r.active_trials == []


def test_stop_bad_performers():
    r = sherpa.Runner(study=mock.MagicMock(),
                      scheduler=mock.MagicMock(),
                      database=mock.MagicMock(),
                      max_concurrent=1,
                      command="python test.py")

    # setup
    t = get_test_trial()
    r.active_trials.append(t.id)
    r.all_trials[t.id] = {'trial': t, 'job_id': '111'}

    # test that trial is stopped
    r.update_active_trials = mock.MagicMock()
    r.study.should_trial_stop.return_value = True
    r.stop_bad_performers()
    r.scheduler.kill.assert_called_with('111')

    # test that trial is not stopped
    r.study.should_trial_stop.return_value = False
    r.stop_bad_performers()

    # make sure trial is only killed in one case
    r.update_active_trials.assert_called_once()


def test_submit_new_trials():
    mock_scheduler = mock.MagicMock()
    mock_scheduler.submit.side_effect = ['job1', 'job2', 'job3']
    mock_study = mock.MagicMock()
    mock_study.get_suggestion.side_effect = [sherpa.Trial(1, None),
                                             sherpa.Trial(2, None),
                                             sherpa.Trial(3, None)]

    r = sherpa.Runner(study=mock_study,
                      scheduler=mock_scheduler,
                      database=mock.MagicMock(),
                      max_concurrent=3,
                      command="python test.py")

    r.submit_new_trials()

    mock_scheduler.submit.has_calls([mock.call("python test.py"),
                                     mock.call("python test.py"),
                                     mock.call("python test.py")])
    assert len(r.active_trials) == 3
    assert len(r.all_trials) == 3


def test_median_stopping_rule():
    results_df = pandas.DataFrame(collections.OrderedDict(
        [('Trial-ID', [1]*3 + [2]*3 + [3]*3),
         ('Status', ['INTERMEDIATE']*9),
         ('Iteration', [1, 2, 3]*3),
         ('a', [1, 1, 1]*3),
         ('b', [2, 2, 2]*3),
         ('Objective', [0.1]*3 + [0.2]*3 + [0.3]*3)]
    ))

    stopper = sherpa.MedianStoppingRule(min_iterations=2,
                                        min_trials=1)

    t = get_test_trial(id=3)

    assert stopper.should_trial_stop(trial=t, results=results_df, lower_is_better=True)

    stopper = sherpa.algorithms.MedianStoppingRule(min_iterations=4,
                                                   min_trials=1)
    assert not stopper.should_trial_stop(trial=t, results=results_df, lower_is_better=True)

    stopper = sherpa.algorithms.MedianStoppingRule(min_iterations=2,
                                                   min_trials=4)
    assert not stopper.should_trial_stop(trial=t, results=results_df, lower_is_better=True)




if __name__ == '__main__':
    # test_sge_scheduler()
    test_database()<|MERGE_RESOLUTION|>--- conflicted
+++ resolved
@@ -145,14 +145,9 @@
     job_id = s.submit_job("python {}/test.py".format(test_dir))
 
     try:
-<<<<<<< HEAD
-        assert s.get_status(job_id) == sherpa.schedulers.JobStatus.running
-
-=======
         time.sleep(2)
         assert s.get_status(job_id) == sherpa.schedulers.JobStatus.running
-    
->>>>>>> be957864
+
         time.sleep(10)
         testlogger.debug(s.get_status(job_id))
         assert s.get_status(job_id) == sherpa.schedulers.JobStatus.finished
@@ -160,11 +155,9 @@
         job_id = s.submit_job("python {}/test.py".format(test_dir))
         time.sleep(1)
         s.kill_job(job_id)
-<<<<<<< HEAD
-        time.sleep(1)
-=======
+
         time.sleep(3)
->>>>>>> be957864
+
         testlogger.debug(s.get_status(job_id))
         assert s.get_status(job_id) == sherpa.schedulers.JobStatus.finished
 
